{application,
      cferl,
        [{description, "Rackspace Cloud Files client application"},
<<<<<<< HEAD
         {vsn, "1.3.2"},
=======
         {vsn, "2.0.0"},
>>>>>>> a91929cb
         {modules, [
                     cferl,
                     cferl_connection,
                     cferl_container,
                     cferl_object,
                     cferl_lib,
                     mochijson2,
                     mochinum
                   ]},
         {registered, []},
         {applications, [kernel,stdlib,sasl,ssl,ibrowse]},
         {env, []}
        ]}.<|MERGE_RESOLUTION|>--- conflicted
+++ resolved
@@ -1,11 +1,7 @@
 {application,
       cferl,
         [{description, "Rackspace Cloud Files client application"},
-<<<<<<< HEAD
-         {vsn, "1.3.2"},
-=======
          {vsn, "2.0.0"},
->>>>>>> a91929cb
          {modules, [
                      cferl,
                      cferl_connection,
